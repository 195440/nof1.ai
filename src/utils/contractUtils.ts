--- conflicted
+++ resolved
@@ -19,13 +19,8 @@
 /**
  * 合约工具函数
  */
-<<<<<<< HEAD
-import { createGateClient } from "../services/gateClient";
+import { createExchangeClient } from "../services/exchangeClient";
 import { createLogger } from "./loggerUtils";
-=======
-import { createExchangeClient } from "../services/exchangeFactory";
-import { createPinoLogger } from "@voltagent/logger";
->>>>>>> 256914c5
 
 const logger = createLogger({
   name: "contract-utils",
