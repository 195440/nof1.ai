--- conflicted
+++ resolved
@@ -22,13 +22,8 @@
  */
 import "dotenv/config";
 import { createClient } from "@libsql/client";
-<<<<<<< HEAD
 import { createLogger } from "../utils/loggerUtils";
-import { createGateClient } from "../services/gateClient";
-=======
-import { createPinoLogger } from "@voltagent/logger";
-import { createExchangeClient } from "../services/exchangeFactory";
->>>>>>> 256914c5
+import { createExchangeClient } from "../services/exchangeClient";
 
 const logger = createLogger({
   name: "sync-positions",
@@ -136,7 +131,7 @@
     logger.info("\n✅ 持仓同步完成");
     
   } catch (error) {
-    logger.error("❌ 同步失败:", error as any);
+    logger.error("❌ 同步失败:", error);
     process.exit(1);
   }
 }
