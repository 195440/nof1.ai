--- conflicted
+++ resolved
@@ -22,13 +22,8 @@
 import "dotenv/config";
 import { createClient } from "@libsql/client";
 import { CREATE_TABLES_SQL } from "./schema";
-<<<<<<< HEAD
 import { createLogger } from "../utils/loggerUtils";
-import { createGateClient } from "../services/gateClient";
-=======
-import { createPinoLogger } from "@voltagent/logger";
-import { createExchangeClient } from "../services/exchangeFactory";
->>>>>>> 256914c5
+import { createExchangeClient } from "../services/exchangeClient";
 import * as fs from "node:fs";
 import * as path from "node:path";
 
@@ -196,7 +191,7 @@
       fs.writeFileSync(envPath, envContent, "utf-8");
       logger.info(`✅ .env 文件已更新`);
     } catch (error) {
-      logger.warn(`⚠️  更新 .env 文件失败:`, error as any);
+      logger.warn(`⚠️  更新 .env 文件失败:`, error);
       logger.warn(`   请手动设置 INITIAL_BALANCE=${currentBalance.toFixed(2)}`);
     }
     
