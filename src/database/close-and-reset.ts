/**
 * open-nof1.ai - AI 加密货币自动交易系统
 * Copyright (C) 2025 195440
 * 
 * This program is free software: you can redistribute it and/or modify
 * it under the terms of the GNU Affero General Public License as published by
 * the Free Software Foundation, either version 3 of the License, or
 * (at your option) any later version.
 * 
 * This program is distributed in the hope that it will be useful,
 * but WITHOUT ANY WARRANTY; without even the implied warranty of
 * MERCHANTABILITY or FITNESS FOR A PARTICULAR PURPOSE. See the
 * GNU Affero General Public License for more details.
 * 
 * You should have received a copy of the GNU Affero General Public License
 * along with this program. If not, see <https://www.gnu.org/licenses/>.
 */

/**
 * 平仓并重置数据库脚本
 * 用于在运行时快速重置系统状态
 */
import { createClient } from "@libsql/client";
<<<<<<< HEAD
import { createLogger } from "../utils/loggerUtils";
import { createGateClient } from "../services/gateClient";
=======
import { createPinoLogger } from "@voltagent/logger";
import { createExchangeClient } from "../services/exchangeFactory";
>>>>>>> 256914c5
import "dotenv/config";

const logger = createLogger({
  name: "close-and-reset",
  level: "info",
});

const CREATE_TABLES_SQL = `
CREATE TABLE IF NOT EXISTS account_history (
    id INTEGER PRIMARY KEY AUTOINCREMENT,
    timestamp TEXT NOT NULL,
    total_value REAL NOT NULL,
    available_cash REAL NOT NULL,
    unrealized_pnl REAL NOT NULL,
    realized_pnl REAL NOT NULL,
    return_percent REAL NOT NULL
);

CREATE TABLE IF NOT EXISTS positions (
    id INTEGER PRIMARY KEY AUTOINCREMENT,
    symbol TEXT NOT NULL,
    quantity REAL NOT NULL,
    entry_price REAL NOT NULL,
    current_price REAL NOT NULL,
    liquidation_price REAL NOT NULL,
    unrealized_pnl REAL NOT NULL,
    leverage INTEGER NOT NULL,
    side TEXT NOT NULL,
    profit_target REAL,
    stop_loss REAL,
    tp_order_id TEXT,
    sl_order_id TEXT,
    entry_order_id TEXT,
    opened_at TEXT NOT NULL,
    closed_at TEXT,
    confidence REAL,
    risk_usd REAL,
    peak_pnl_percent REAL DEFAULT 0,
    partial_close_percentage REAL DEFAULT 0
);

CREATE TABLE IF NOT EXISTS trading_signals (
    id INTEGER PRIMARY KEY AUTOINCREMENT,
    symbol TEXT NOT NULL,
    timestamp TEXT NOT NULL,
    price REAL NOT NULL,
    ema_20 REAL,
    ema_50 REAL,
    macd REAL,
    rsi_7 REAL,
    rsi_14 REAL,
    volume REAL,
    funding_rate REAL
);

CREATE TABLE IF NOT EXISTS agent_decisions (
    id INTEGER PRIMARY KEY AUTOINCREMENT,
    timestamp TEXT NOT NULL,
    iteration INTEGER NOT NULL,
    market_analysis TEXT NOT NULL,
    decision TEXT NOT NULL,
    actions_taken TEXT NOT NULL,
    account_value REAL NOT NULL,
    positions_count INTEGER NOT NULL
);

CREATE TABLE IF NOT EXISTS trade_logs (
    id INTEGER PRIMARY KEY AUTOINCREMENT,
    timestamp TEXT NOT NULL,
    symbol TEXT NOT NULL,
    action TEXT NOT NULL,
    order_id TEXT,
    price REAL NOT NULL,
    quantity REAL NOT NULL,
    amount REAL NOT NULL,
    leverage INTEGER,
    pnl REAL,
    fee REAL,
    status TEXT NOT NULL
);
`;

/**
 * 平仓所有持仓
 */
async function closeAllPositions(): Promise<void> {
  const gateClient = createExchangeClient();
  
  try {
    logger.info("📊 获取当前持仓...");
    
    const positions = await gateClient.getPositions();
    const activePositions = positions.filter((p: any) => Number.parseInt(p.size || "0") !== 0);
    
    if (activePositions.length === 0) {
      logger.info("✅ 当前无持仓，跳过平仓");
      return;
    }
    
    logger.warn(`⚠️  发现 ${activePositions.length} 个持仓，开始平仓...`);
    
    for (const pos of activePositions) {
      const size = Number.parseInt(pos.size || "0");
      const contract = pos.contract;
      const symbol = contract.replace("_USDT", "");
      const side = size > 0 ? "多头" : "空头";
      const quantity = Math.abs(size);
      
      try {
        logger.info(`🔄 平仓中: ${symbol} ${side} ${quantity}张`);
        
        await gateClient.placeOrder({
          contract,
          size: -size, // 反向平仓
          price: 0, // 市价单
          reduceOnly: true, // 只减仓，不开新仓
        });
        
        logger.info(`✅ 已平仓: ${symbol} ${side} ${quantity}张`);
      } catch (error: any) {
        logger.error(`❌ 平仓失败: ${symbol} - ${error.message}`);
      }
    }
    
    logger.info("✅ 所有持仓平仓完成");
  } catch (error: any) {
    logger.error(`❌ 平仓过程出错: ${error.message}`);
    throw error;
  }
}

/**
 * 重置数据库
 */
async function resetDatabase(): Promise<void> {
  try {
    const dbUrl = process.env.DATABASE_URL || "file:./.voltagent/trading.db";
    const initialBalance = Number.parseFloat(process.env.INITIAL_BALANCE || "1000");

    logger.info("🗄️  开始重置数据库...");
    logger.info(`数据库路径: ${dbUrl}`);
    logger.info(`初始资金: ${initialBalance} USDT`);

    const client = createClient({
      url: dbUrl,
    });

    // 删除所有表
    logger.info("🗑️  删除现有表...");
    await client.execute("DROP TABLE IF EXISTS trade_logs");
    await client.execute("DROP TABLE IF EXISTS agent_decisions");
    await client.execute("DROP TABLE IF EXISTS trading_signals");
    await client.execute("DROP TABLE IF EXISTS positions");
    await client.execute("DROP TABLE IF EXISTS account_history");
    logger.info("✅ 现有表已删除");

    // 重新创建表
    logger.info("📦 创建新表...");
    await client.executeMultiple(CREATE_TABLES_SQL);
    logger.info("✅ 表创建完成");

    // 插入初始资金记录
    logger.info(`💰 插入初始资金记录: ${initialBalance} USDT`);
    await client.execute({
      sql: `INSERT INTO account_history 
            (timestamp, total_value, available_cash, unrealized_pnl, realized_pnl, return_percent) 
            VALUES (?, ?, ?, ?, ?, ?)`,
      args: [
        new Date().toISOString(),
        initialBalance,
        initialBalance,
        0,
        0,
        0,
      ],
    });

    // 验证初始化结果
    const latestAccount = await client.execute(
      "SELECT * FROM account_history ORDER BY timestamp DESC LIMIT 1"
    );

    if (latestAccount.rows.length > 0) {
      const account = latestAccount.rows[0] as any;
      logger.info("\n" + "=".repeat(60));
      logger.info("✅ 数据库重置成功！");
      logger.info("=".repeat(60));
      logger.info("\n📊 初始账户状态:");
      logger.info(`  总资产: ${account.total_value} USDT`);
      logger.info(`  可用资金: ${account.available_cash} USDT`);
      logger.info(`  未实现盈亏: ${account.unrealized_pnl} USDT`);
      logger.info(`  已实现盈亏: ${account.realized_pnl} USDT`);
      logger.info(`  总收益率: ${account.return_percent}%`);
      logger.info("\n当前无持仓");
      logger.info("\n" + "=".repeat(60));
    }

    client.close();
    
  } catch (error) {
    logger.error("❌ 数据库重置失败:", error as any);
    throw error;
  }
}

/**
 * 同步持仓数据
 */
async function syncPositions(): Promise<void> {
  const gateClient = createExchangeClient();
  const dbUrl = process.env.DATABASE_URL || "file:./.voltagent/trading.db";
  
  try {
    logger.info("🔄 从 Gate.io 同步持仓...");
    
    const client = createClient({
      url: dbUrl,
    });
    
    // 从 Gate.io 获取持仓
    const positions = await gateClient.getPositions();
    const activePositions = positions.filter((p: any) => Number.parseInt(p.size || "0") !== 0);
    
    logger.info(`📊 Gate.io 当前持仓数: ${activePositions.length}`);
    
    // 清空本地持仓表
    await client.execute("DELETE FROM positions");
    logger.info("✅ 已清空本地持仓表");
    
    // 同步持仓到数据库
    if (activePositions.length > 0) {
      logger.info(`🔄 同步 ${activePositions.length} 个持仓到数据库...`);
      
      for (const pos of activePositions) {
        const size = Number.parseInt(pos.size || "0");
        if (size === 0) continue;
        
        const symbol = pos.contract.replace("_USDT", "");
        const entryPrice = Number.parseFloat(pos.entryPrice || "0");
        const currentPrice = Number.parseFloat(pos.markPrice || "0");
        const leverage = Number.parseInt(pos.leverage || "1");
        const side = size > 0 ? "long" : "short";
        const quantity = Math.abs(size);
        const pnl = Number.parseFloat(pos.unrealisedPnl || "0");
        const liqPrice = Number.parseFloat(pos.liqPrice || "0");
        
        await client.execute({
          sql: `INSERT INTO positions 
                (symbol, quantity, entry_price, current_price, liquidation_price, unrealized_pnl, 
                 leverage, side, entry_order_id, opened_at)
                VALUES (?, ?, ?, ?, ?, ?, ?, ?, ?, ?)`,
          args: [
            symbol,
            quantity,
            entryPrice,
            currentPrice,
            liqPrice,
            pnl,
            leverage,
            side,
            "synced",
            new Date().toISOString(),
          ],
        });
        
        logger.info(`   ✅ ${symbol}: ${quantity} 张 (${side}) @ ${entryPrice} | 盈亏: ${pnl >= 0 ? '+' : ''}${pnl.toFixed(2)} USDT`);
      }
    } else {
      logger.info("✅ 当前无持仓");
    }
    
    client.close();
    logger.info("✅ 持仓同步完成");
    
  } catch (error: any) {
    logger.error(`❌ 持仓同步失败: ${error.message}`);
    throw error;
  }
}

/**
 * 主执行函数
 */
async function closeAndReset() {
  logger.info("=".repeat(80));
  logger.info("🔄 开始执行平仓并重置数据库");
  logger.info("=".repeat(80));
  logger.info("");
  
  try {
    // 步骤1：平仓所有持仓
    logger.info("【步骤 1/3】平仓所有持仓");
    logger.info("-".repeat(80));
    await closeAllPositions();
    logger.info("");
    
    // 等待2秒确保平仓完成
    logger.info("⏱️  等待2秒确保平仓完成...");
    await new Promise(resolve => setTimeout(resolve, 2000));
    logger.info("");
    
    // 步骤2：重置数据库
    logger.info("【步骤 2/3】重置数据库");
    logger.info("-".repeat(80));
    await resetDatabase();
    logger.info("");
    
    // 步骤3：同步持仓数据
    logger.info("【步骤 3/3】从 Gate.io 同步持仓数据");
    logger.info("-".repeat(80));
    await syncPositions();
    logger.info("");
    
    logger.info("=".repeat(80));
    logger.info("🎉 平仓并重置完成！系统已恢复到初始状态");
    logger.info("=".repeat(80));
    logger.info("");
    logger.info("💡 提示：可以重新启动交易系统开始新的交易");
    
  } catch (error) {
    logger.error("=".repeat(80));
    logger.error("❌ 执行失败:", error as any);
    logger.error("=".repeat(80));
    process.exit(1);
  }
}

// 执行主函数
closeAndReset();
<|MERGE_RESOLUTION|>--- conflicted
+++ resolved
@@ -21,13 +21,8 @@
  * 用于在运行时快速重置系统状态
  */
 import { createClient } from "@libsql/client";
-<<<<<<< HEAD
 import { createLogger } from "../utils/loggerUtils";
-import { createGateClient } from "../services/gateClient";
-=======
-import { createPinoLogger } from "@voltagent/logger";
-import { createExchangeClient } from "../services/exchangeFactory";
->>>>>>> 256914c5
+import { createExchangeClient } from "../services/exchangeClient";
 import "dotenv/config";
 
 const logger = createLogger({
