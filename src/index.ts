--- conflicted
+++ resolved
@@ -94,11 +94,7 @@
   
   const strategy = getTradingStrategy();
   const params = getStrategyParams(strategy);
-<<<<<<< HEAD
-  const isCodeLevelEnabled = params.enableCodeLevelProtection === true;
-=======
   const isCodeLevelEnabled = params.enableCodeLevelProtection;
->>>>>>> 7247e752
   
   logger.info("\n" + "=".repeat(80));
   logger.info("系统启动完成！");
