--- conflicted
+++ resolved
@@ -20,13 +20,8 @@
  * 多时间框架分析模块（极简版 - 只提供原始数据）
  */
 
-<<<<<<< HEAD
 import { createLogger } from "../utils/loggerUtils";
-import { createGateClient } from "./gateClient";
-=======
-import { createPinoLogger } from "@voltagent/logger";
-import { createExchangeClient } from "./exchangeFactory";
->>>>>>> 256914c5
+import { createExchangeClient } from "./exchangeClient";
 
 const logger = createLogger({
   name: "multi-timeframe",
